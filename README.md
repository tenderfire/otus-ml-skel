--- conflicted
+++ resolved
@@ -8,8 +8,5 @@
 ## Contributing
 
 Смотри [CONTRIBUTING.md](CONTRIBUTING.md)
-<<<<<<< HEAD
 test
-=======
 
->>>>>>> 29135594
